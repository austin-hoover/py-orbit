--- conflicted
+++ resolved
@@ -35,10 +35,6 @@
 		"""
 		The injection-teapot class implementation of the AccNodeBunchTracker class track(probe) method.
 		"""
-<<<<<<< HEAD
-		length = self.getLength(self.getActivePartIndex())
-=======
->>>>>>> 2075d48c
 		self.injectparts.addParticles()		
 
 	def setnparts(self, nparts):
